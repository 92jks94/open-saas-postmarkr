---
import { logos } from 'virtual:starlight/user-images';
import config from 'virtual:starlight/user-config';
import blogConfig from 'virtual:starlight-blog-config'
import type { Props } from '@astrojs/starlight/props';

<<<<<<< HEAD
const appUrl = 'https://postmarkr.com';
const href = appUrl;
=======
const href = Astro.site
>>>>>>> 325885b9
const { siteTitle } = Astro.props;
---
<a {href} class="site-title sl-flex">
	{
		config.logo && logos.dark && (
			<>
				<img
					class:list={{ 'light:sl-hidden': !('src' in config.logo) }}
					alt={config.logo.alt}
					src={logos.dark.src}
					width={logos.dark.width}
					height={logos.dark.height}
				/>
				{/* Show light alternate if a user configure both light and dark logos. */}
				{!('src' in config.logo) && (
					<img
						class="dark:sl-hidden"
						alt={config.logo.alt}
						src={logos.light?.src}
						width={logos.light?.width}
						height={logos.light?.height}
					/>
				)}
			</>
		)
	}
	<span class:list={{ 'sr-only': config.logo?.replacesTitle }} class="dark:text-white hover:text-yellow-500">
		{siteTitle}
	</span>
</a>
<div>
<<<<<<< HEAD
  <a href={appUrl} class="text-gray-900 hover:text-yellow-500 dark:text-white">Home</a>
</div>
<div>
  <a href={appUrl + '/pricing'} class="text-gray-900 hover:text-yellow-500 dark:text-white">Pricing</a>
=======
  <a href="/" class="text-gray-900 hover:text-yellow-500 dark:text-white">Docs</a>
>>>>>>> 325885b9
</div>
<div>
  <a href="/blog/" class="text-gray-900 hover:text-yellow-500 dark:text-white">{blogConfig.title}</a>
</div>

<style>
	.site-title {
		justify-self: flex-start;
		max-width: 100%;
		overflow: hidden;
		align-items: center;
		color: var(--sl-color-gray-9);
		gap: var(--sl-nav-gap);
		font-size: var(--sl-text-h4);
		font-weight: 600;
		text-decoration: none;
		white-space: nowrap;
    padding-inline-end: 1rem;
    border-inline-end: 1px solid var(--sl-color-gray-5);
	}
	img {
		height: calc(var(--sl-nav-height) - 2 * var(--sl-nav-pad-y));
		width: auto;
		max-width: 100%;
		object-fit: contain;
		object-position: 0 50%;
	}
  div {
    border-inline-end: 1px solid var(--sl-color-gray-5);
    margin-left: 1rem;
    align-self: center;
    gap: 1rem;
    height: 100%;
    padding-inline-end: 1rem;
  }

  @media (min-width: 50rem) {
    div {
      align-items: center;
      display: flex;
    }
  }
  a {
    color: var(--sl-color-text-accent);
    font-weight: 600;
    text-decoration: none;
  }
  a:hover {
		opacity: 0.66;
	}
</style>
<|MERGE_RESOLUTION|>--- conflicted
+++ resolved
@@ -1,102 +1,127 @@
----
-import { logos } from 'virtual:starlight/user-images';
-import config from 'virtual:starlight/user-config';
-import blogConfig from 'virtual:starlight-blog-config'
-import type { Props } from '@astrojs/starlight/props';
-
-<<<<<<< HEAD
-const appUrl = 'https://postmarkr.com';
-const href = appUrl;
-=======
-const href = Astro.site
->>>>>>> 325885b9
-const { siteTitle } = Astro.props;
----
-<a {href} class="site-title sl-flex">
-	{
-		config.logo && logos.dark && (
-			<>
-				<img
-					class:list={{ 'light:sl-hidden': !('src' in config.logo) }}
-					alt={config.logo.alt}
-					src={logos.dark.src}
-					width={logos.dark.width}
-					height={logos.dark.height}
-				/>
-				{/* Show light alternate if a user configure both light and dark logos. */}
-				{!('src' in config.logo) && (
-					<img
-						class="dark:sl-hidden"
-						alt={config.logo.alt}
-						src={logos.light?.src}
-						width={logos.light?.width}
-						height={logos.light?.height}
-					/>
-				)}
-			</>
-		)
-	}
-	<span class:list={{ 'sr-only': config.logo?.replacesTitle }} class="dark:text-white hover:text-yellow-500">
-		{siteTitle}
-	</span>
-</a>
-<div>
-<<<<<<< HEAD
-  <a href={appUrl} class="text-gray-900 hover:text-yellow-500 dark:text-white">Home</a>
-</div>
-<div>
-  <a href={appUrl + '/pricing'} class="text-gray-900 hover:text-yellow-500 dark:text-white">Pricing</a>
-=======
-  <a href="/" class="text-gray-900 hover:text-yellow-500 dark:text-white">Docs</a>
->>>>>>> 325885b9
-</div>
-<div>
-  <a href="/blog/" class="text-gray-900 hover:text-yellow-500 dark:text-white">{blogConfig.title}</a>
-</div>
-
-<style>
-	.site-title {
-		justify-self: flex-start;
-		max-width: 100%;
-		overflow: hidden;
-		align-items: center;
-		color: var(--sl-color-gray-9);
-		gap: var(--sl-nav-gap);
-		font-size: var(--sl-text-h4);
-		font-weight: 600;
-		text-decoration: none;
-		white-space: nowrap;
-    padding-inline-end: 1rem;
-    border-inline-end: 1px solid var(--sl-color-gray-5);
-	}
-	img {
-		height: calc(var(--sl-nav-height) - 2 * var(--sl-nav-pad-y));
-		width: auto;
-		max-width: 100%;
-		object-fit: contain;
-		object-position: 0 50%;
-	}
-  div {
-    border-inline-end: 1px solid var(--sl-color-gray-5);
-    margin-left: 1rem;
-    align-self: center;
-    gap: 1rem;
-    height: 100%;
-    padding-inline-end: 1rem;
-  }
-
-  @media (min-width: 50rem) {
-    div {
-      align-items: center;
-      display: flex;
-    }
-  }
-  a {
-    color: var(--sl-color-text-accent);
-    font-weight: 600;
-    text-decoration: none;
-  }
-  a:hover {
-		opacity: 0.66;
-	}
-</style>
+---
+import { logos } from 'virtual:starlight/user-images';
+import config from 'virtual:starlight/user-config';
+import blogConfig from 'virtual:starlight-blog-config'
+import type { Props } from '@astrojs/starlight/props';
+import blogConfig from 'virtual:starlight-blog-config'
+import type { Props } from '@astrojs/starlight/props';
+
+const appUrl = 'https://postmarkr.com';
+const href = appUrl;
+const { siteTitle } = Astro.props;
+---
+<a {href} class="site-title sl-flex">
+	{
+		config.logo && logos.dark && (
+			<>
+				<img
+					class:list={{ 'light:sl-hidden': !('src' in config.logo) }}
+					alt={config.logo.alt}
+					src={logos.dark.src}
+					width={logos.dark.width}
+					height={logos.dark.height}
+				/>
+				{/* Show light alternate if a user configure both light and dark logos. */}
+				{!('src' in config.logo) && (
+					<img
+						class="dark:sl-hidden"
+						alt={config.logo.alt}
+						src={logos.light?.src}
+						width={logos.light?.width}
+						height={logos.light?.height}
+					/>
+				)}
+			</>
+		)
+	}
+	<span class:list={{ 'sr-only': config.logo?.replacesTitle }} class="dark:text-white hover:text-yellow-500">
+		{siteTitle}
+	</span>
+</a>
+<div>
+  <a href={appUrl} class="text-gray-900 hover:text-yellow-500 dark:text-white">Home</a>
+</div>
+<div>
+  <a href={appUrl + '/pricing'} class="text-gray-900 hover:text-yellow-500 dark:text-white">Pricing</a>
+</div>
+<div>
+  <a href="/blog/" class="text-gray-900 hover:text-yellow-500 dark:text-white">{blogConfig.title}</a>
+</div>
+
+<style>
+	.site-title {
+		justify-self: flex-start;
+		max-width: 100%;
+		overflow: hidden;
+		justify-self: flex-start;
+		max-width: 100%;
+		overflow: hidden;
+		align-items: center;
+		color: var(--sl-color-gray-9);
+		gap: var(--sl-nav-gap);
+		font-size: var(--sl-text-h4);
+		color: var(--sl-color-gray-9);
+		gap: var(--sl-nav-gap);
+		font-size: var(--sl-text-h4);
+		font-weight: 600;
+		text-decoration: none;
+		white-space: nowrap;
+    padding-inline-end: 1rem;
+    border-inline-end: 1px solid var(--sl-color-gray-5);
+	}
+	img {
+		height: calc(var(--sl-nav-height) - 2 * var(--sl-nav-pad-y));
+    padding-inline-end: 1rem;
+    border-inline-end: 1px solid var(--sl-color-gray-5);
+	}
+	img {
+		height: calc(var(--sl-nav-height) - 2 * var(--sl-nav-pad-y));
+		width: auto;
+		max-width: 100%;
+		object-fit: contain;
+		object-position: 0 50%;
+	}
+  div {
+    border-inline-end: 1px solid var(--sl-color-gray-5);
+    margin-left: 1rem;
+    align-self: center;
+	}
+  div {
+    border-inline-end: 1px solid var(--sl-color-gray-5);
+    margin-left: 1rem;
+    align-self: center;
+    gap: 1rem;
+    height: 100%;
+    padding-inline-end: 1rem;
+  }
+
+  @media (min-width: 50rem) {
+    div {
+      align-items: center;
+      display: flex;
+    }
+  }
+  a {
+    color: var(--sl-color-text-accent);
+    padding-inline-end: 1rem;
+  }
+
+  @media (min-width: 50rem) {
+    div {
+      align-items: center;
+      display: flex;
+    }
+  }
+  a {
+    color: var(--sl-color-text-accent);
+    font-weight: 600;
+    text-decoration: none;
+  }
+  a:hover {
+		opacity: 0.66;
+	}
+  }
+  a:hover {
+		opacity: 0.66;
+	}
+</style>