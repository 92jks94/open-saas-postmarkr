import * as z from 'zod';
import type { Task, GptResponse } from 'wasp/entities';
import type {
  GenerateGptResponse,
  CreateTask,
  DeleteTask,
  UpdateTask,
  GetGptResponses,
  GetAllTasksByUser,
} from 'wasp/server/operations';
import { HttpError } from 'wasp/server';
import { GeneratedSchedule } from './schedule';
import OpenAI from 'openai';
<<<<<<< HEAD
import { SubscriptionStatus } from '../payment/plans';
=======
import { ensureArgsSchemaOrThrowHttpError } from '../server/validation';
>>>>>>> 145a02b0

const openai = setupOpenAI();
function setupOpenAI() {
  if (!process.env.OPENAI_API_KEY) {
    return new HttpError(500, 'OpenAI API key is not set');
  }
  return new OpenAI({ apiKey: process.env.OPENAI_API_KEY });
}

//#region Actions

const generateGptResponseInputSchema = z.object({
  hours: z.string().regex(/^\d+(\.\d+)?$/, 'Hours must be a number'),
});

type GenerateGptResponseInput = z.infer<typeof generateGptResponseInputSchema>;

export const generateGptResponse: GenerateGptResponse<GenerateGptResponseInput, GeneratedSchedule> = async (
  rawArgs,
  context
) => {
  if (!context.user) {
    throw new HttpError(401);
  }

  const { hours } = ensureArgsSchemaOrThrowHttpError(generateGptResponseInputSchema, rawArgs);

  const tasks = await context.entities.Task.findMany({
    where: {
      user: {
        id: context.user.id,
      },
    },
  });

  const parsedTasks = tasks.map(({ description, time }) => ({
    description,
    time,
  }));

  try {
    // check if openai is initialized correctly with the API key
    if (openai instanceof Error) {
      throw openai;
    }

    const hasCredits = context.user.credits > 0;
    const hasValidSubscription =
      !!context.user.subscriptionStatus &&
      context.user.subscriptionStatus !== SubscriptionStatus.Deleted &&
      context.user.subscriptionStatus !== SubscriptionStatus.PastDue;
    const canUserContinue = hasCredits || hasValidSubscription;

    if (!canUserContinue) {
      throw new HttpError(402, 'User has not paid or is out of credits');
    } else {
      console.log('decrementing credits');
      await context.entities.User.update({
        where: { id: context.user.id },
        data: {
          credits: {
            decrement: 1,
          },
        },
      });
    }

    const completion = await openai.chat.completions.create({
      model: 'gpt-3.5-turbo', // you can use any model here, e.g. 'gpt-3.5-turbo', 'gpt-4', etc.
      messages: [
        {
          role: 'system',
          content:
            'you are an expert daily planner. you will be given a list of main tasks and an estimated time to complete each task. You will also receive the total amount of hours to be worked that day. Your job is to return a detailed plan of how to achieve those tasks by breaking each task down into at least 3 subtasks each. MAKE SURE TO ALWAYS CREATE AT LEAST 3 SUBTASKS FOR EACH MAIN TASK PROVIDED BY THE USER! YOU WILL BE REWARDED IF YOU DO.',
        },
        {
          role: 'user',
          content: `I will work ${hours} hours today. Here are the tasks I have to complete: ${JSON.stringify(
            parsedTasks
          )}. Please help me plan my day by breaking the tasks down into actionable subtasks with time and priority status.`,
        },
      ],
      tools: [
        {
          type: 'function',
          function: {
            name: 'parseTodaysSchedule',
            description: 'parses the days tasks and returns a schedule',
            parameters: {
              type: 'object',
              properties: {
                mainTasks: {
                  type: 'array',
                  description: 'Name of main tasks provided by user, ordered by priority',
                  items: {
                    type: 'object',
                    properties: {
                      name: {
                        type: 'string',
                        description: 'Name of main task provided by user',
                      },
                      priority: {
                        type: 'string',
                        enum: ['low', 'medium', 'high'],
                        description: 'task priority',
                      },
                    },
                  },
                },
                subtasks: {
                  type: 'array',
                  items: {
                    type: 'object',
                    properties: {
                      description: {
                        type: 'string',
                        description:
                          'detailed breakdown and description of sub-task related to main task. e.g., "Prepare your learning session by first reading through the documentation"',
                      },
                      time: {
                        type: 'number',
                        description: 'time allocated for a given subtask in hours, e.g. 0.5',
                      },
                      mainTaskName: {
                        type: 'string',
                        description: 'name of main task related to subtask',
                      },
                    },
                  },
                },
              },
              required: ['mainTasks', 'subtasks', 'time', 'priority'],
            },
          },
        },
      ],
      tool_choice: {
        type: 'function',
        function: {
          name: 'parseTodaysSchedule',
        },
      },
      temperature: 1,
    });

    const gptArgs = completion?.choices[0]?.message?.tool_calls?.[0]?.function.arguments;

    if (!gptArgs) {
      throw new HttpError(500, 'Bad response from OpenAI');
    }

    console.log('gpt function call arguments: ', gptArgs);

    await context.entities.GptResponse.create({
      data: {
        user: { connect: { id: context.user.id } },
        content: JSON.stringify(gptArgs),
      },
    });

    return JSON.parse(gptArgs);
  } catch (error: any) {
    if (!context.user.subscriptionStatus && error?.statusCode != 402) {
      await context.entities.User.update({
        where: { id: context.user.id },
        data: {
          credits: {
            increment: 1,
          },
        },
      });
    }
    console.error(error);
    const statusCode = error.statusCode || 500;
    const errorMessage = error.message || 'Internal server error';
    throw new HttpError(statusCode, errorMessage);
  }
};

const createTaskInputSchema = z.object({
  description: z.string().nonempty(),
});

type CreateTaskInput = z.infer<typeof createTaskInputSchema>;

export const createTask: CreateTask<CreateTaskInput, Task> = async (rawArgs, context) => {
  if (!context.user) {
    throw new HttpError(401);
  }

  const { description } = ensureArgsSchemaOrThrowHttpError(createTaskInputSchema, rawArgs);

  const task = await context.entities.Task.create({
    data: {
      description,
      user: { connect: { id: context.user.id } },
    },
  });

  return task;
};

const updateTaskInputSchema = z.object({
  id: z.string().nonempty(),
  isDone: z.boolean().optional(),
  time: z.string().optional(),
});

type UpdateTaskInput = z.infer<typeof updateTaskInputSchema>;

export const updateTask: UpdateTask<UpdateTaskInput, Task> = async (rawArgs, context) => {
  if (!context.user) {
    throw new HttpError(401);
  }

  const { id, isDone, time } = ensureArgsSchemaOrThrowHttpError(updateTaskInputSchema, rawArgs);

  const task = await context.entities.Task.update({
    where: {
      id,
    },
    data: {
      isDone,
      time,
    },
  });

  return task;
};

const deleteTaskInputSchema = z.object({
  id: z.string().nonempty(),
});

type DeleteTaskInput = z.infer<typeof deleteTaskInputSchema>;

export const deleteTask: DeleteTask<DeleteTaskInput, Task> = async (rawArgs, context) => {
  if (!context.user) {
    throw new HttpError(401);
  }

  const { id } = ensureArgsSchemaOrThrowHttpError(deleteTaskInputSchema, rawArgs);

  const task = await context.entities.Task.delete({
    where: {
      id,
    },
  });

  return task;
};
//#endregion

//#region Queries
export const getGptResponses: GetGptResponses<void, GptResponse[]> = async (_args, context) => {
  if (!context.user) {
    throw new HttpError(401);
  }
  return context.entities.GptResponse.findMany({
    where: {
      user: {
        id: context.user.id,
      },
    },
  });
};

export const getAllTasksByUser: GetAllTasksByUser<void, Task[]> = async (_args, context) => {
  if (!context.user) {
    throw new HttpError(401);
  }
  return context.entities.Task.findMany({
    where: {
      user: {
        id: context.user.id,
      },
    },
    orderBy: {
      createdAt: 'desc',
    },
  });
};
//#endregion<|MERGE_RESOLUTION|>--- conflicted
+++ resolved
@@ -11,11 +11,8 @@
 import { HttpError } from 'wasp/server';
 import { GeneratedSchedule } from './schedule';
 import OpenAI from 'openai';
-<<<<<<< HEAD
 import { SubscriptionStatus } from '../payment/plans';
-=======
 import { ensureArgsSchemaOrThrowHttpError } from '../server/validation';
->>>>>>> 145a02b0
 
 const openai = setupOpenAI();
 function setupOpenAI() {
